"""Evaluate the predictions against the ground truth."""

import json
import logging
import os
from pathlib import Path

from dotenv import load_dotenv
from stratigraphy import DATAPATH
from stratigraphy.benchmark.ground_truth import GroundTruth
<<<<<<< HEAD
from stratigraphy.evaluation.evaluation_dataclasses import OverallBoreholeMetadataMetrics
from stratigraphy.evaluation.metadata_evaluator import MetadataEvaluator
from stratigraphy.metadata.metadata import BoreholeMetadataList
=======
from stratigraphy.benchmark.metrics import DatasetMetrics, DatasetMetricsCatalog, Metrics
from stratigraphy.util.draw import draw_predictions
>>>>>>> ee065a48
from stratigraphy.util.predictions import FilePredictions
from stratigraphy.util.util import parse_text

load_dotenv()

mlflow_tracking = os.getenv("MLFLOW_TRACKING") == "True"  # Checks whether MLFlow tracking is enabled
logging.basicConfig(format="%(asctime)s %(levelname)-8s %(message)s", level=logging.INFO, datefmt="%Y-%m-%d %H:%M:%S")
logger = logging.getLogger(__name__)


def get_layer_metrics(predictions: dict, number_of_truth_values: dict) -> DatasetMetrics:
    """Calculate F1, precision and recall for the layer predictions.

    Calculate F1, precision and recall for the individual documents as well as overall.

    Args:
        predictions (dict): The predictions.
        number_of_truth_values (dict): The number of ground truth values per file.

    Returns:
        DatasetMetrics: the metrics for the layers
    """
    layer_metrics = DatasetMetrics()

    for filename, file_prediction in predictions.items():
        hits = 0
        for layer in file_prediction.layers:
            if layer.material_is_correct:
                hits += 1
            if parse_text(layer.material_description.text) == "":
                logger.warning("Empty string found in predictions")
        layer_metrics.metrics[filename] = Metrics(
            tp=hits, fp=len(file_prediction.layers) - hits, fn=number_of_truth_values[filename] - hits
        )

    return layer_metrics


def get_depth_interval_metrics(predictions: dict) -> DatasetMetrics:
    """Calculate F1, precision and recall for the depth interval predictions.

    Calculate F1, precision and recall for the individual documents as well as overall.

    Depth interval accuracy is not calculated for layers with incorrect material predictions.

    Args:
        predictions (dict): The predictions.

    Returns:
        DatasetMetrics: the metrics for the depth intervals
    """
    depth_interval_metrics = DatasetMetrics()

    for filename, file_prediction in predictions.items():
        depth_interval_hits = 0
        depth_interval_occurences = 0
        for layer in file_prediction.layers:
            if layer.material_is_correct:
                if layer.depth_interval_is_correct is not None:
                    depth_interval_occurences += 1
                if layer.depth_interval_is_correct:
                    depth_interval_hits += 1

        if depth_interval_occurences > 0:
            depth_interval_metrics.metrics[filename] = Metrics(
                tp=depth_interval_hits, fp=depth_interval_occurences - depth_interval_hits, fn=0
            )

    return depth_interval_metrics


def evaluate_metadata_extraction(
    borehole_metadata: BoreholeMetadataList, ground_truth_path: Path
) -> OverallBoreholeMetadataMetrics:
    """Evaluate the metadata extraction."""
    return MetadataEvaluator(borehole_metadata, ground_truth_path).evaluate()


def evaluate_borehole_extraction(
<<<<<<< HEAD
    predictions: dict[str, FilePredictions],
    borehole_metadata: BoreholeMetadataList,
    ground_truth_path: Path,
    number_of_truth_values: dict,
) -> tuple[dict, pd.DataFrame]:
=======
    predictions: dict[str, FilePredictions], number_of_truth_values: dict
) -> DatasetMetricsCatalog:
>>>>>>> ee065a48
    """Evaluate the borehole extraction predictions.

    Args:
        predictions (dict): The FilePredictions objects.
        number_of_truth_values (dict): The number of layer ground truth values per file.
        borehole_metadata (BoreholeMetadataList): The metadata for the files.
        ground_truth_path (Path): The path to the ground truth file.

    Returns:
        DatasetMetricsCatalogue: A DatasetMetricsCatalogue that maps a metrics name to the corresponding DatasetMetrics
                                 object
    """
<<<<<<< HEAD
    layer_metrics, layer_document_level_metrics = evaluate_layer_extraction(predictions, number_of_truth_values)
    metadata_metrics_list = evaluate_metadata_extraction(borehole_metadata, ground_truth_path)
    metadata_metrics = metadata_metrics_list.get_cumulated_metrics()
    document_level_metrics_metadata = metadata_metrics_list.get_document_level_metrics()
    (
        metrics_groundwater,
        document_level_metrics_groundwater,
        document_level_metrics_groundwater_depth,
    ) = evaluate_groundwater(predictions)
    metrics = {**layer_metrics, **metadata_metrics, **metrics_groundwater}
    document_level_metrics = pd.merge(
        layer_document_level_metrics, document_level_metrics_metadata, on="document_name", how="outer"
    )
    document_level_metrics = pd.merge(
        document_level_metrics, document_level_metrics_groundwater, on="document_name", how="outer"
    )
    document_level_metrics = pd.merge(
        document_level_metrics, document_level_metrics_groundwater_depth, on="document_name", how="outer"
    )
    return metrics, document_level_metrics
=======
    all_metrics = evaluate_layer_extraction(predictions, number_of_truth_values)
    all_metrics.metrics["coordinates"] = get_metrics(predictions, "metadata_is_correct", "coordinates")
    all_metrics.metrics["elevation"] = get_metrics(predictions, "metadata_is_correct", "elevation")
    all_metrics.metrics["groundwater"] = get_metrics(predictions, "groundwater_is_correct", "groundwater")
    all_metrics.metrics["groundwater_depth"] = get_metrics(predictions, "groundwater_is_correct", "groundwater_depth")
    return all_metrics
>>>>>>> ee065a48


def get_metrics(predictions: dict[str, FilePredictions], field_key: str, field_name: str) -> DatasetMetrics:
    """Get the metrics for a specific field in the predictions.

    Args:
        predictions (dict): The FilePredictions objects.
        field_key (str): The key to access the specific field in the prediction objects.
        field_name (str): The name of the field being evaluated.

    Returns:
        DatasetMetrics: The requested DatasetMetrics object.
    """
    dataset_metrics = DatasetMetrics()

    for file_name, file_prediction in predictions.items():
        dataset_metrics.metrics[file_name] = getattr(file_prediction, field_key)[field_name]

    return dataset_metrics


<<<<<<< HEAD
    metrics_groundwater.update(metrics_groundwater_depth)

    return (
        metrics_groundwater,
        pd.DataFrame(document_level_metrics_groundwater),
        pd.DataFrame(document_level_metrics_groundwater_depth),
    )


def evaluate_layer_extraction(predictions: dict, number_of_truth_values: dict) -> tuple[dict, pd.DataFrame]:
=======
def evaluate_layer_extraction(predictions: dict, number_of_truth_values: dict) -> DatasetMetricsCatalog:
>>>>>>> ee065a48
    """Calculate F1, precision and recall for the predictions.

    Calculate F1, precision and recall for the individual documents as well as overall.
    The individual document metrics are returned as a DataFrame.

    Args:
        predictions (dict): The FilePredictions objects.
        number_of_truth_values (dict): The number of layer ground truth values per file.

    Returns:
        DatasetMetricsCatalogue: A dictionary that maps a metrics name to the corresponding DatasetMetrics object
    """
    all_metrics = DatasetMetricsCatalog()
    all_metrics.metrics["layer"] = get_layer_metrics(predictions, number_of_truth_values)
    all_metrics.metrics["depth_interval"] = get_depth_interval_metrics(predictions)

    # create predictions by language
    predictions_by_language = {"de": {}, "fr": {}}
    for file_name, file_predictions in predictions.items():
        language = file_predictions.language
        if language in predictions_by_language:
            predictions_by_language[language][file_name] = file_predictions

    for language, language_predictions in predictions_by_language.items():
        language_number_of_truth_values = {
            file_name: number_of_truth_values[file_name] for file_name in language_predictions
        }
        all_metrics.metrics[f"{language}_layer"] = get_layer_metrics(
            language_predictions, language_number_of_truth_values
        )
        all_metrics.metrics[f"{language}_depth_interval"] = get_depth_interval_metrics(language_predictions)

    logging.info("Macro avg:")
    logging.info(
        f"F1: {all_metrics.metrics['layer'].macro_f1():.1%}, "
        f"precision: {all_metrics.metrics['layer'].macro_precision():.1%}, "
        f"recall: {all_metrics.metrics['layer'].macro_recall():.1%}, "
        f"depth_interval_accuracy: {all_metrics.metrics['depth_interval'].macro_precision():.1%}"
    )

    return all_metrics


def create_predictions_objects(
    predictions: dict,
    metadata_per_file: BoreholeMetadataList,
    ground_truth_path: Path | None,
) -> tuple[dict[str, FilePredictions], dict]:
    """Create predictions objects from the predictions and evaluate them against the ground truth.

    Args:
        predictions (dict): The predictions from the predictions.json file.
        ground_truth_path (Path　| None): The path to the ground truth file.
        metadata_per_file (BoreholeMetadataList): The metadata for the files.

    Returns:
        tuple[dict[str, FilePredictions], dict]: The predictions objects and the number of ground truth values per
                                                 file.
    """
    if ground_truth_path and os.path.exists(ground_truth_path):  # for inference no ground truth is available
        ground_truth = GroundTruth(ground_truth_path)
        ground_truth_is_present = True
    else:
        logging.warning("Ground truth file not found.")
        ground_truth_is_present = False

    number_of_truth_values = {}
    predictions_objects = {}
    for file_name, file_predictions in predictions.items():
        metadata = metadata_per_file.get_metadata(file_name)
        if not metadata:
            raise ValueError(f"Metadata for file {file_name} not found.")

        prediction_object = FilePredictions.create_from_json(file_predictions, metadata, file_name)

        predictions_objects[file_name] = prediction_object
        if ground_truth_is_present:
            ground_truth_for_file = ground_truth.for_file(file_name)
            if ground_truth_for_file:
                predictions_objects[file_name].evaluate(ground_truth_for_file)
                number_of_truth_values[file_name] = len(ground_truth_for_file["layers"])

    return predictions_objects, number_of_truth_values


def evaluate(
    predictions,
    ground_truth_path: Path,
    temp_directory: Path,
    input_directory: Path | None,
    draw_directory: Path | None,
):
    """Computes all the metrics, logs them, and creates corresponding MLFlow artifacts (when enabled)."""
    predictions, number_of_truth_values = create_predictions_objects(predictions, ground_truth_path)

    if input_directory and draw_directory:
        draw_predictions(predictions, input_directory, draw_directory)

    if number_of_truth_values:  # only evaluate if ground truth is available
        metrics = evaluate_borehole_extraction(predictions, number_of_truth_values)

        metrics.document_level_metrics_df().to_csv(
            temp_directory / "document_level_metrics.csv", index_label="document_name"
        )  # mlflow.log_artifact expects a file

        metrics_dict = metrics.metrics_dict()
        logger.info("Performance metrics: %s", metrics_dict)

        if mlflow_tracking:
            import mlflow

            mlflow.log_metrics(metrics_dict)
            mlflow.log_artifact(temp_directory / "document_level_metrics.csv")
    else:
        logger.warning("Ground truth file not found. Skipping evaluation.")


if __name__ == "__main__":
    # setup mlflow tracking; should be started before any other code
    # such that tracking is enabled in other parts of the code.
    # This does not create any scores, but will log all the created images to mlflow.
    if mlflow_tracking:
        import mlflow

        mlflow.set_experiment("Boreholes Stratigraphy")
        mlflow.start_run()

    # TODO: make configurable
    ground_truth_path = DATAPATH.parent.parent / "data" / "zurich_ground_truth.json"
    predictions_path = DATAPATH / "output" / "predictions.json"
    temp_directory = DATAPATH / "_temp"

    with open(predictions_path, encoding="utf8") as file:
        predictions = json.load(file)

    evaluate(predictions, ground_truth_path, temp_directory, input_directory=None, draw_directory=None)<|MERGE_RESOLUTION|>--- conflicted
+++ resolved
@@ -7,15 +7,12 @@
 
 from dotenv import load_dotenv
 from stratigraphy import DATAPATH
+from stratigraphy.annotations.draw import draw_predictions
 from stratigraphy.benchmark.ground_truth import GroundTruth
-<<<<<<< HEAD
+from stratigraphy.benchmark.metrics import DatasetMetrics, DatasetMetricsCatalog, Metrics
 from stratigraphy.evaluation.evaluation_dataclasses import OverallBoreholeMetadataMetrics
 from stratigraphy.evaluation.metadata_evaluator import MetadataEvaluator
 from stratigraphy.metadata.metadata import BoreholeMetadataList
-=======
-from stratigraphy.benchmark.metrics import DatasetMetrics, DatasetMetricsCatalog, Metrics
-from stratigraphy.util.draw import draw_predictions
->>>>>>> ee065a48
 from stratigraphy.util.predictions import FilePredictions
 from stratigraphy.util.util import parse_text
 
@@ -71,17 +68,17 @@
 
     for filename, file_prediction in predictions.items():
         depth_interval_hits = 0
-        depth_interval_occurences = 0
+        depth_interval_occurrences = 0
         for layer in file_prediction.layers:
             if layer.material_is_correct:
                 if layer.depth_interval_is_correct is not None:
-                    depth_interval_occurences += 1
+                    depth_interval_occurrences += 1
                 if layer.depth_interval_is_correct:
                     depth_interval_hits += 1
 
-        if depth_interval_occurences > 0:
+        if depth_interval_occurrences > 0:
             depth_interval_metrics.metrics[filename] = Metrics(
-                tp=depth_interval_hits, fp=depth_interval_occurences - depth_interval_hits, fn=0
+                tp=depth_interval_hits, fp=depth_interval_occurrences - depth_interval_hits, fn=0
             )
 
     return depth_interval_metrics
@@ -95,57 +92,22 @@
 
 
 def evaluate_borehole_extraction(
-<<<<<<< HEAD
-    predictions: dict[str, FilePredictions],
-    borehole_metadata: BoreholeMetadataList,
-    ground_truth_path: Path,
-    number_of_truth_values: dict,
-) -> tuple[dict, pd.DataFrame]:
-=======
     predictions: dict[str, FilePredictions], number_of_truth_values: dict
 ) -> DatasetMetricsCatalog:
->>>>>>> ee065a48
     """Evaluate the borehole extraction predictions.
 
     Args:
-        predictions (dict): The FilePredictions objects.
-        number_of_truth_values (dict): The number of layer ground truth values per file.
-        borehole_metadata (BoreholeMetadataList): The metadata for the files.
-        ground_truth_path (Path): The path to the ground truth file.
+       predictions (dict): The FilePredictions objects.
+       number_of_truth_values (dict): The number of layer ground truth values per file.
 
     Returns:
         DatasetMetricsCatalogue: A DatasetMetricsCatalogue that maps a metrics name to the corresponding DatasetMetrics
                                  object
     """
-<<<<<<< HEAD
-    layer_metrics, layer_document_level_metrics = evaluate_layer_extraction(predictions, number_of_truth_values)
-    metadata_metrics_list = evaluate_metadata_extraction(borehole_metadata, ground_truth_path)
-    metadata_metrics = metadata_metrics_list.get_cumulated_metrics()
-    document_level_metrics_metadata = metadata_metrics_list.get_document_level_metrics()
-    (
-        metrics_groundwater,
-        document_level_metrics_groundwater,
-        document_level_metrics_groundwater_depth,
-    ) = evaluate_groundwater(predictions)
-    metrics = {**layer_metrics, **metadata_metrics, **metrics_groundwater}
-    document_level_metrics = pd.merge(
-        layer_document_level_metrics, document_level_metrics_metadata, on="document_name", how="outer"
-    )
-    document_level_metrics = pd.merge(
-        document_level_metrics, document_level_metrics_groundwater, on="document_name", how="outer"
-    )
-    document_level_metrics = pd.merge(
-        document_level_metrics, document_level_metrics_groundwater_depth, on="document_name", how="outer"
-    )
-    return metrics, document_level_metrics
-=======
     all_metrics = evaluate_layer_extraction(predictions, number_of_truth_values)
-    all_metrics.metrics["coordinates"] = get_metrics(predictions, "metadata_is_correct", "coordinates")
-    all_metrics.metrics["elevation"] = get_metrics(predictions, "metadata_is_correct", "elevation")
     all_metrics.metrics["groundwater"] = get_metrics(predictions, "groundwater_is_correct", "groundwater")
     all_metrics.metrics["groundwater_depth"] = get_metrics(predictions, "groundwater_is_correct", "groundwater_depth")
     return all_metrics
->>>>>>> ee065a48
 
 
 def get_metrics(predictions: dict[str, FilePredictions], field_key: str, field_name: str) -> DatasetMetrics:
@@ -167,20 +129,7 @@
     return dataset_metrics
 
 
-<<<<<<< HEAD
-    metrics_groundwater.update(metrics_groundwater_depth)
-
-    return (
-        metrics_groundwater,
-        pd.DataFrame(document_level_metrics_groundwater),
-        pd.DataFrame(document_level_metrics_groundwater_depth),
-    )
-
-
-def evaluate_layer_extraction(predictions: dict, number_of_truth_values: dict) -> tuple[dict, pd.DataFrame]:
-=======
 def evaluate_layer_extraction(predictions: dict, number_of_truth_values: dict) -> DatasetMetricsCatalog:
->>>>>>> ee065a48
     """Calculate F1, precision and recall for the predictions.
 
     Calculate F1, precision and recall for the individual documents as well as overall.
@@ -233,7 +182,7 @@
 
     Args:
         predictions (dict): The predictions from the predictions.json file.
-        ground_truth_path (Path　| None): The path to the ground truth file.
+        ground_truth_path (Path | None): The path to the ground truth file.
         metadata_per_file (BoreholeMetadataList): The metadata for the files.
 
     Returns:
@@ -268,32 +217,51 @@
 
 def evaluate(
     predictions,
+    metadata_per_file: BoreholeMetadataList,
     ground_truth_path: Path,
     temp_directory: Path,
     input_directory: Path | None,
     draw_directory: Path | None,
 ):
     """Computes all the metrics, logs them, and creates corresponding MLFlow artifacts (when enabled)."""
-    predictions, number_of_truth_values = create_predictions_objects(predictions, ground_truth_path)
+    predictions, number_of_truth_values = create_predictions_objects(predictions, metadata_per_file, ground_truth_path)
 
     if input_directory and draw_directory:
         draw_predictions(predictions, input_directory, draw_directory)
 
+    # evaluate the borehole extraction metadata
+    metadata_metrics_list = evaluate_metadata_extraction(metadata_per_file, ground_truth_path)
+    metadata_metrics = metadata_metrics_list.get_cumulated_metrics()
+    document_level_metrics = metadata_metrics_list.get_document_level_metrics()
+
+    document_level_metrics.to_csv(
+        temp_directory / "document_level_metadata_metrics.csv"
+    )  # mlflow.log_artifact expects a file
+
+    # print the metrics
+    logger.info("Metadata Performance metrics:\n\n")
+    logger.info(metadata_metrics)
+
+    # evaluate the borehole extraction
     if number_of_truth_values:  # only evaluate if ground truth is available
         metrics = evaluate_borehole_extraction(predictions, number_of_truth_values)
 
         metrics.document_level_metrics_df().to_csv(
             temp_directory / "document_level_metrics.csv", index_label="document_name"
         )  # mlflow.log_artifact expects a file
-
         metrics_dict = metrics.metrics_dict()
-        logger.info("Performance metrics: %s", metrics_dict)
+
+        # Format the metrics dictionary to limit to three digits
+        formatted_metrics = {k: f"{v:.3f}" for k, v in metrics_dict.items()}
+        logger.info("Performance metrics:\n\n %s", formatted_metrics)
 
         if mlflow_tracking:
             import mlflow
 
             mlflow.log_metrics(metrics_dict)
             mlflow.log_artifact(temp_directory / "document_level_metrics.csv")
+            mlflow.log_metrics(metadata_metrics)
+            mlflow.log_artifact(temp_directory / "document_level_metadata_metrics.csv")
     else:
         logger.warning("Ground truth file not found. Skipping evaluation.")
 
