--- conflicted
+++ resolved
@@ -12,10 +12,7 @@
 
 from stratigraphy import DATAPATH
 from stratigraphy.annotations.plot_utils import plot_lines
-from stratigraphy.benchmark.score import (
-    evaluate,
-    evaluate_metadata_extraction,
-)
+from stratigraphy.benchmark.score import evaluate
 from stratigraphy.extract import process_page
 from stratigraphy.groundwater.groundwater_extraction import GroundwaterLevelExtractor
 from stratigraphy.layer.duplicate_detection import remove_duplicate_layers
@@ -36,50 +33,63 @@
 matching_params = read_params("matching_params.yml")
 
 
+def common_options(f):
+    """Decorator to add common options to both commands."""
+    f = click.option(
+        "-i",
+        "--input-directory",
+        required=True,
+        type=click.Path(exists=True, path_type=Path),
+        help="Path to the input directory, or path to a single pdf file.",
+    )(f)
+    f = click.option(
+        "-g",
+        "--ground-truth-path",
+        type=click.Path(exists=True, path_type=Path),
+        help="Path to the ground truth file (optional).",
+    )(f)
+    f = click.option(
+        "-o",
+        "--out-directory",
+        type=click.Path(path_type=Path),
+        default=DATAPATH / "output",
+        help="Path to the output directory.",
+    )(f)
+    f = click.option(
+        "-p",
+        "--predictions-path",
+        type=click.Path(path_type=Path),
+        default=DATAPATH / "output" / "predictions.json",
+        help="Path to the predictions file.",
+    )(f)
+    f = click.option(
+        "-m",
+        "--metadata-path",
+        type=click.Path(path_type=Path),
+        default=DATAPATH / "output" / "metadata.json",
+        help="Path to the metadata file.",
+    )(f)
+    f = click.option(
+        "-s",
+        "--skip-draw-predictions",
+        is_flag=True,
+        default=False,
+        help="Whether to skip drawing the predictions on pdf pages. Defaults to False.",
+    )(f)
+    f = click.option(
+        "-l",
+        "--draw-lines",
+        is_flag=True,
+        default=False,
+        help="Whether to draw lines on pdf pages. Defaults to False.",
+    )(f)
+    return f
+
+
 @click.command()
+@common_options
 @click.option(
-    "-i",
-    "--input-directory",
-    required=True,
-    type=click.Path(exists=True, path_type=Path),
-    help="Path to the input directory, or path to a single pdf file.",
-)
-@click.option(
-    "-g",
-    "--ground-truth-path",
-    type=click.Path(exists=True, path_type=Path),
-    help="Path to the ground truth file (optional).",
-)
-@click.option(
-    "-o",
-    "--out-directory",
-    type=click.Path(path_type=Path),
-    default=DATAPATH / "output",
-    help="Path to the output directory.",
-)
-@click.option(
-    "-p",
-    "--predictions-path",
-    type=click.Path(path_type=Path),
-    default=DATAPATH / "output" / "predictions.json",
-    help="Path to the predictions file.",
-)
-@click.option(
-    "-m",
-    "--metadata-path",
-    type=click.Path(path_type=Path),
-    default=DATAPATH / "output" / "metadata.json",
-    help="Path to the metadata file.",
-)
-@click.option(
-    "-s",
-    "--skip-draw-predictions",
-    is_flag=True,
-    default=False,
-    help="Whether to skip drawing the predictions on pdf pages. Defaults to False.",
-)
-@click.option(
-    "-l", "--draw-lines", is_flag=True, default=False, help="Whether to draw lines on pdf pages. Defaults to False."
+    "-p", "--part", type=click.Choice(["all", "metadata"]), default="all", help="The part of the pipeline to run."
 )
 def click_pipeline(
     input_directory: Path,
@@ -89,22 +99,9 @@
     metadata_path: Path,
     skip_draw_predictions: bool = False,
     draw_lines: bool = False,
+    part: str = "all",
 ):
-    """Run the boreholes data extraction pipeline.
-
-    The pipeline will extract material description of all found layers and assign them to the corresponding
-    depth intervals. The input directory should contain pdf files with boreholes data. The algorithm can deal
-    with borehole profiles of multiple pages.
-
-     \f
-     Args:
-         input_directory (Path): The directory containing the pdf files. Can also be the path to a single pdf file.
-         ground_truth_path (Path | None): The path to the ground truth file json file.
-         out_directory (Path): The directory to store the evaluation results.
-         predictions_path (Path): The path to the predictions file.
-         skip_draw_predictions (bool, optional): Whether to skip drawing predictions on pdf pages. Defaults to False.
-         draw_lines (bool, optional): Whether to draw lines on pdf pages. Defaults to False.
-    """  # noqa: D301
+    """Run the boreholes data extraction pipeline."""
     start_pipeline(
         input_directory=input_directory,
         ground_truth_path=ground_truth_path,
@@ -113,43 +110,32 @@
         metadata_path=metadata_path,
         skip_draw_predictions=skip_draw_predictions,
         draw_lines=draw_lines,
+        part=part,
     )
 
 
-# Add command to extract metadata
 @click.command()
-@click.option(
-    "-i",
-    "--input-directory",
-    required=True,
-    type=click.Path(exists=True, path_type=Path),
-    help="Path to the input directory, or path to a single pdf file.",
-)
-@click.option(
-    "-m",
-    "--metadata-path",
-    type=click.Path(path_type=Path),
-    default=DATAPATH / "output" / "metadata.json",
-    help="Path to the metadata file.",
-)
-@click.option(
-    "-g",
-    "--ground-truth-path",
-    type=click.Path(exists=True, path_type=Path),
-    help="Path to the ground truth file.",
-)
-def click_metadata_pipeline(input_directory: Path, metadata_path: Path, ground_truth_path: Path):
-    """Run the metadata extraction pipeline.
-
-    The pipeline will extract metadata from boreholes data. The input directory should contain pdf files
-    with boreholes data. The algorithm can deal with borehole profiles of multiple pages.
-
-    Args:
-        input_directory (Path): The directory containing the pdf files. Can also be the path to a single pdf file.
-        metadata_path (Path): The path to the metadata file.
-        ground_truth_path (Path): The path to the ground truth file.
-    """
-    start_metadata_pipeline(input_directory, metadata_path, ground_truth_path)
+@common_options
+def click_pipeline_metadata(
+    input_directory: Path,
+    ground_truth_path: Path | None,
+    out_directory: Path,
+    predictions_path: Path,
+    metadata_path: Path,
+    skip_draw_predictions: bool = False,
+    draw_lines: bool = False,
+):
+    """Run only the metadata part of the pipeline."""
+    start_pipeline(
+        input_directory=input_directory,
+        ground_truth_path=ground_truth_path,
+        out_directory=out_directory,
+        predictions_path=predictions_path,
+        metadata_path=metadata_path,
+        skip_draw_predictions=skip_draw_predictions,
+        draw_lines=draw_lines,
+        part="metadata",
+    )
 
 
 def setup_mlflow_tracking(
@@ -175,79 +161,6 @@
     mlflow.log_params(flatten(matching_params))
 
 
-def start_metadata_pipeline(input_directory: Path, metadata_path: Path, ground_truth_path: Path) -> list[dict]:
-    """Run the metadata extraction pipeline.
-
-    The pipeline will extract metadata from boreholes data. The input directory should contain pdf files
-    with boreholes data. The algorithm can deal with borehole profiles of multiple pages.
-
-    Args:
-        input_directory (Path): The directory containing the pdf files. Can also be the path to a single pdf file.
-        metadata_path (Path): The path to the metadata file.
-        ground_truth_path (Path): The path to the ground truth file.
-
-    Returns:
-        list[dict]: The metadata of the pipeline.
-    """  # noqa: D301
-    if mlflow_tracking:
-        setup_mlflow_tracking(
-            input_directory=input_directory,
-            ground_truth_path=ground_truth_path,
-            out_directory=None,
-            predictions_path=None,
-            metadata_path=metadata_path,
-        )
-
-    temp_directory = DATAPATH / "_temp"  # temporary directory to dump files for mlflow artifact logging
-
-    # check if directories exist and create them when necessary
-    temp_directory.mkdir(parents=True, exist_ok=True)
-
-    # if a file is specified instead of an input directory, copy the file to a temporary directory and work with that.
-    if input_directory.is_file():
-        file_iterator = [(input_directory.parent, None, [input_directory.name])]
-    else:
-        file_iterator = os.walk(input_directory)
-    # process the individual pdf files
-    metadata_per_file = BoreholeMetadataList()
-
-    for root, _dirs, files in file_iterator:
-        for filename in tqdm(files, desc="Processing files", unit="file"):
-            if filename.endswith(".pdf"):
-                in_path = os.path.join(root, filename)
-                logger.info("Processing file: %s", in_path)
-
-                with fitz.Document(in_path) as doc:
-                    # Extract metadata
-                    metadata = BoreholeMetadata(doc)
-
-                    # Add metadata to the metadata list
-                    metadata_per_file.metadata_per_file.append(metadata)
-
-    logger.info("Metadata written to %s", metadata_path)
-    with open(metadata_path, "w", encoding="utf8") as file:
-        json.dump(metadata_per_file.to_json(), file, ensure_ascii=False)
-
-    # Evaluate the metadata
-    metadata_metrics_list = evaluate_metadata_extraction(metadata_per_file, ground_truth_path)
-    metadata_metrics = metadata_metrics_list.get_cumulated_metrics()
-    document_level_metrics = metadata_metrics_list.get_document_level_metrics()
-
-    document_level_metrics.to_csv(
-        temp_directory / "document_level_metadata_metrics.csv"
-    )  # mlflow.log_artifact expects a file
-
-    # print the metrics
-    logger.info("Performance metrics:")
-    logger.info(metadata_metrics)
-
-    if mlflow_tracking:
-        mlflow.log_metrics(metadata_metrics)
-        mlflow.log_artifact(temp_directory / "document_level_metadata_metrics.csv")
-    else:
-        logger.warning("Ground truth file not found. Skipping evaluation.")
-
-
 def start_pipeline(
     input_directory: Path,
     ground_truth_path: Path,
@@ -256,6 +169,7 @@
     metadata_path: Path,
     skip_draw_predictions: bool = False,
     draw_lines: bool = False,
+    part: str = "all",
 ):
     """Run the boreholes data extraction pipeline.
 
@@ -274,6 +188,7 @@
         skip_draw_predictions (bool, optional): Whether to skip drawing predictions on pdf pages. Defaults to False.
         draw_lines (bool, optional): Whether to draw lines on pdf pages. Defaults to False.
         metadata_path (Path): The path to the metadata file.
+        part (str, optional): The part of the pipeline to run. Defaults to "all".
     """  # noqa: D301
     if mlflow_tracking:
         setup_mlflow_tracking(input_directory, ground_truth_path, out_directory, predictions_path, metadata_path)
@@ -295,25 +210,31 @@
     else:
         root = input_directory
         _, _, files = next(os.walk(input_directory))
+
     # process the individual pdf files
     predictions = {}
-<<<<<<< HEAD
+
+    # process the individual pdf files
     metadata_per_file = BoreholeMetadataList()
 
-    for root, _dirs, files in file_iterator:
-        for filename in tqdm(files, desc="Processing files", unit="file"):
-            if filename.endswith(".pdf"):
-                in_path = os.path.join(root, filename)
-                logger.info("Processing file: %s", in_path)
-                predictions[filename] = {}
-
-                with fitz.Document(in_path) as doc:
-                    # Extract metadata
-                    metadata = BoreholeMetadata(doc)
+    for filename in tqdm(files, desc="Processing files", unit="file"):
+        if filename.endswith(".pdf"):
+            in_path = os.path.join(root, filename)
+            logger.info("Processing file: %s", in_path)
+
+            with fitz.Document(in_path) as doc:
+                # Extract metadata
+                metadata = BoreholeMetadata(doc)
+
+                # Add metadata to the metadata list
+                metadata_per_file.metadata_per_file.append(metadata)
+
+                if part == "all":
+                    predictions[filename] = {}
 
                     # Extract the groundwater levels
                     groundwater_extractor = GroundwaterLevelExtractor(document=doc)
-                    groundwater = groundwater_extractor.extract_groundwater()
+                    groundwater = groundwater_extractor.extract_groundwater(terrain_elevation=metadata.elevation)
                     if groundwater:
                         predictions[filename]["groundwater"] = [
                             groundwater_entry.to_json() for groundwater_entry in groundwater
@@ -323,6 +244,7 @@
 
                     layer_predictions_list = []
                     depths_materials_column_pairs_list = []
+                    page_dimensions = []
                     for page_index, page in enumerate(doc):
                         page_number = page_index + 1
                         logger.info("Processing page %s", page_number)
@@ -331,89 +253,21 @@
                         geometric_lines = extract_lines(page, line_detection_params)
                         layer_predictions, depths_materials_column_pairs = process_page(
                             text_lines, geometric_lines, metadata.language, page_number, **matching_params
-=======
-    for filename in tqdm(files, desc="Processing files", unit="file"):
-        if filename.endswith(".pdf"):
-            in_path = os.path.join(root, filename)
-            logger.info("Processing file: %s", in_path)
-            predictions[filename] = {}
-
-            with fitz.Document(in_path) as doc:
-                language = detect_language_of_document(
-                    doc, matching_params["default_language"], matching_params["material_description"].keys()
-                )
-                predictions[filename]["language"] = language
-
-                # Extract the coordinates of the borehole
-                coordinate_extractor = CoordinateExtractor(document=doc)
-                coordinates = coordinate_extractor.extract_coordinates()
-                if coordinates:
-                    predictions[filename]["metadata"] = {"coordinates": coordinates.to_json()}
-                else:
-                    predictions[filename]["metadata"] = {"coordinates": None}
-
-                # Extract the elevation information
-                elevation_extractor = ElevationExtractor(document=doc)
-                elevation = elevation_extractor.extract_elevation()
-                if elevation:
-                    predictions[filename]["metadata"]["elevation"] = elevation.to_dict()
-                else:
-                    predictions[filename]["metadata"]["elevation"] = None
-
-                # Extract the groundwater levels
-                groundwater_extractor = GroundwaterLevelExtractor(document=doc)
-                groundwater = groundwater_extractor.extract_groundwater(terrain_elevation=elevation)
-                if groundwater:
-                    predictions[filename]["groundwater"] = [
-                        groundwater_entry.to_dict() for groundwater_entry in groundwater
-                    ]
-                else:
-                    predictions[filename]["groundwater"] = None
-
-                layer_predictions_list = []
-                depths_materials_column_pairs_list = []
-                page_dimensions = []
-                for page_index, page in enumerate(doc):
-                    page_number = page_index + 1
-                    logger.info("Processing page %s", page_number)
-
-                    text_lines = extract_text_lines(page)
-                    geometric_lines = extract_lines(page, line_detection_params)
-                    layer_predictions, depths_materials_column_pairs = process_page(
-                        text_lines, geometric_lines, language, page_number, **matching_params
-                    )
-
-                    # TODO: Add remove duplicates here!
-                    if page_index > 0:
-                        layer_predictions = remove_duplicate_layers(
-                            doc[page_index - 1],
-                            page,
-                            layer_predictions_list,
-                            layer_predictions,
-                            matching_params["img_template_probability_threshold"],
->>>>>>> e0221626
                         )
 
-                    layer_predictions_list.extend(layer_predictions)
-                    depths_materials_column_pairs_list.extend(depths_materials_column_pairs)
-                    page_dimensions.append({"height": page.rect.height, "width": page.rect.width})
-
-                    if draw_lines:  # could be changed to if draw_lines and mflow_tracking:
-                        if not mlflow_tracking:
-                            logger.warning("MLFlow tracking is not enabled. MLFLow is required to store the images.")
-                        else:
-                            img = plot_lines(
-                                page, geometric_lines, scale_factor=line_detection_params["pdf_scale_factor"]
+                        # TODO: Add remove duplicates here!
+                        if page_index > 0:
+                            layer_predictions = remove_duplicate_layers(
+                                doc[page_index - 1],
+                                page,
+                                layer_predictions_list,
+                                layer_predictions,
+                                matching_params["img_template_probability_threshold"],
                             )
-                            mlflow.log_image(img, f"pages/{filename}_page_{page.number + 1}_lines.png")
-
-                predictions[filename]["layers"] = layer_predictions_list
-                predictions[filename]["depths_materials_column_pairs"] = depths_materials_column_pairs_list
-                predictions[filename]["page_dimensions"] = page_dimensions
-
-<<<<<<< HEAD
+
                         layer_predictions_list.extend(layer_predictions)
                         depths_materials_column_pairs_list.extend(depths_materials_column_pairs)
+                        page_dimensions.append({"height": page.rect.height, "width": page.rect.width})
 
                         if draw_lines:  # could be changed to if draw_lines and mflow_tracking:
                             if not mlflow_tracking:
@@ -426,25 +280,24 @@
                                 )
                                 mlflow.log_image(img, f"pages/{filename}_page_{page.number + 1}_lines.png")
 
+                # Add metadata to the metadata list
+                metadata_per_file.metadata_per_file.append(metadata)
+
+                if part == "all":
                     predictions[filename]["layers"] = layer_predictions_list
                     predictions[filename]["depths_materials_column_pairs"] = depths_materials_column_pairs_list
                     predictions[filename]["page_dimensions"] = metadata.page_dimensions
 
-                    # Add metadata to the metadata list
-                    metadata_per_file.metadata_per_file.append(metadata)
-
                     assert len(metadata.page_dimensions) == doc.page_count, "Page count mismatch."
-=======
-                assert len(page_dimensions) == doc.page_count, "Page count mismatch."
->>>>>>> e0221626
-
-    logger.info("Writing predictions to JSON file %s", predictions_path)
-    with open(predictions_path, "w", encoding="utf8") as file:
-        json.dump(predictions, file, ensure_ascii=False)
 
     logger.info("Metadata written to %s", metadata_path)
     with open(metadata_path, "w", encoding="utf8") as file:
         json.dump(metadata_per_file.to_json(), file, ensure_ascii=False)
+
+    if part == "all":
+        logger.info("Writing predictions to JSON file %s", predictions_path)
+        with open(predictions_path, "w", encoding="utf8") as file:
+            json.dump(predictions, file, ensure_ascii=False)
 
     evaluate(
         predictions=predictions,
@@ -457,5 +310,4 @@
 
 
 if __name__ == "__main__":
-    click_pipeline()
-    # click_metadata_pipeline()+    click_pipeline()