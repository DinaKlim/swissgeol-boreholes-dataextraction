"""This module contains classes for predictions."""

import logging
import math
import uuid
from collections import Counter
from dataclasses import dataclass, field

import fitz
import Levenshtein

from stratigraphy.benchmark.metrics import Metrics
from stratigraphy.coordinates.coordinate_extraction import Coordinate
from stratigraphy.elevation.elevation_extraction import ElevationInformation
from stratigraphy.groundwater.groundwater_extraction import GroundwaterInformation, GroundwaterInformationOnPage
from stratigraphy.util.depthcolumnentry import DepthColumnEntry
from stratigraphy.util.interval import AnnotatedInterval, BoundaryInterval
from stratigraphy.util.line import TextLine, TextWord
from stratigraphy.util.textblock import MaterialDescription, TextBlock
from stratigraphy.util.util import parse_text

logger = logging.getLogger(__name__)


@dataclass
class BoreholeMetaData:
    """Class to represent metadata of a borehole profile."""

    coordinates: Coordinate | None
    elevation: ElevationInformation | None


@dataclass
class LayerPrediction:
    """A class to represent predictions for a single layer."""

    material_description: TextBlock | MaterialDescription
    depth_interval: BoundaryInterval | AnnotatedInterval | None
    material_is_correct: bool = None
    depth_interval_is_correct: bool = None
    id: uuid.UUID = field(default_factory=uuid.uuid4)


class FilePredictions:
    """A class to represent predictions for a single file."""

    def __init__(
        self,
        layers: list[LayerPrediction],
        file_name: str,
        language: str,
        metadata: BoreholeMetaData,
        groundwater_entries: list[GroundwaterInformationOnPage],
        depths_materials_columns_pairs: list[dict],
        page_sizes: list[dict[str, float]],
    ):
        self.layers: list[LayerPrediction] = layers
        self.depths_materials_columns_pairs: list[dict] = depths_materials_columns_pairs
        self.file_name = file_name
        self.language = language
        self.metadata = metadata
        self.metadata_is_correct: dict = {}
        self.page_sizes: list[dict[str, float]] = page_sizes
        self.groundwater_entries = groundwater_entries
        self.groundwater_is_correct: dict = {}

    @staticmethod
    def create_from_json(predictions_for_file: dict, file_name: str):
        """Create predictions class for a file given the predictions.json file.

        Args:
            predictions_for_file (dict): The predictions for the file in json format.
            file_name (str): The name of the file.
        """
        page_layer_predictions_list: list[LayerPrediction] = []
        pages_dimensions_list: list[dict[str, float]] = []
        depths_materials_columns_pairs_list: list[dict] = []

        file_language = predictions_for_file["language"]

        # Extract metadata.
        metadata = predictions_for_file["metadata"]
        coordinates = None
        elevation = None
        if "coordinates" in metadata and metadata["coordinates"] is not None:
            coordinates = Coordinate.from_json(metadata["coordinates"])
        if "elevation" in metadata and metadata["elevation"] is not None:
            elevation = ElevationInformation(**metadata["elevation"]) if metadata["elevation"] is not None else None
        file_metadata = BoreholeMetaData(coordinates=coordinates, elevation=elevation)
        # TODO: Add additional metadata here.

        # Extract groundwater information if available.
        if "groundwater" in predictions_for_file and predictions_for_file["groundwater"] is not None:
            groundwater_entries = [
                GroundwaterInformationOnPage.from_json_values(**entry) for entry in predictions_for_file["groundwater"]
            ]
        else:
            groundwater_entries = []

        # Extract the layer predictions.
        for layer in predictions_for_file["layers"]:
            material_prediction = _create_textblock_object(layer["material_description"]["lines"])
            if "depth_interval" in layer:
                start = (
                    DepthColumnEntry(
                        value=layer["depth_interval"]["start"]["value"],
                        rect=fitz.Rect(layer["depth_interval"]["start"]["rect"]),
                        page_number=layer["depth_interval"]["start"]["page"],
                    )
                    if layer["depth_interval"]["start"] is not None
                    else None
                )
                end = (
                    DepthColumnEntry(
                        value=layer["depth_interval"]["end"]["value"],
                        rect=fitz.Rect(layer["depth_interval"]["end"]["rect"]),
                        page_number=layer["depth_interval"]["end"]["page"],
                    )
                    if layer["depth_interval"]["end"] is not None
                    else None
                )

                depth_interval_prediction = BoundaryInterval(start=start, end=end)
                layer_predictions = LayerPrediction(
                    material_description=material_prediction, depth_interval=depth_interval_prediction
                )
            else:
                layer_predictions = LayerPrediction(material_description=material_prediction, depth_interval=None)

            page_layer_predictions_list.append(layer_predictions)

        if "depths_materials_column_pairs" in predictions_for_file:
            depths_materials_columns_pairs_list.extend(predictions_for_file["depths_materials_column_pairs"])

        pages_dimensions_list.extend(predictions_for_file["page_dimensions"])

        return FilePredictions(
            layers=page_layer_predictions_list,
            file_name=file_name,
            language=file_language,
            metadata=file_metadata,
            depths_materials_columns_pairs=depths_materials_columns_pairs_list,
            page_sizes=pages_dimensions_list,
            groundwater_entries=groundwater_entries,
        )

    def convert_to_ground_truth(self):
        """Convert the predictions to ground truth format.

        This method is meant to be used in combination with the create_from_label_studio method.
        It converts the predictions to ground truth format, which can then be used for evaluation.

        NOTE: This method should be tested before using it to create new ground truth.

        Returns:
            dict: The predictions in ground truth format.
        """
        ground_truth = {self.file_name: {"metadata": self.metadata}}
        layers = []
        for layer in self.layers:
            material_description = layer.material_description.text
            depth_interval = {
                "start": layer.depth_interval.start.value if layer.depth_interval.start else None,
                "end": layer.depth_interval.end.value if layer.depth_interval.end else None,
            }
            layers.append({"material_description": material_description, "depth_interval": depth_interval})
        ground_truth[self.file_name]["layers"] = layers
        if self.metadata is not None and self.metadata.coordinates is not None:
            ground_truth[self.file_name]["metadata"] = {
                "coordinates": {
                    "E": self.metadata.coordinates.east.coordinate_value,
                    "N": self.metadata.coordinates.north.coordinate_value,
                }
            }
        return ground_truth

    def evaluate(self, ground_truth: dict):
        """Evaluate the predictions against the ground truth.

        Args:
            ground_truth (dict): The ground truth for the file.
        """
        self.evaluate_layers(ground_truth["layers"])
        self.evaluate_metadata(ground_truth.get("metadata", {}))
        groundwater_ground_truth = ground_truth.get("groundwater", [])
        if groundwater_ground_truth is None:
            groundwater_ground_truth = []
        self.evaluate_groundwater(groundwater_ground_truth)

    def evaluate_layers(self, ground_truth_layers: list):
        """Evaluate all layers of the predictions against the ground truth.

        Args:
            ground_truth_layers (list): The ground truth layers for the file.
        """
        unmatched_layers = ground_truth_layers.copy()
        for layer in self.layers:
            match, depth_interval_is_correct = self._find_matching_layer(layer, unmatched_layers)
            if match:
                layer.material_is_correct = True
                layer.depth_interval_is_correct = depth_interval_is_correct
            else:
                layer.material_is_correct = False
                layer.depth_interval_is_correct = None

    def evaluate_metadata(self, metadata_ground_truth: dict):
        """Evaluate the metadata of the file against the ground truth.

        Note: For now coordinates is the only metadata extracted and evaluated for.

        Args:
            metadata_ground_truth (dict): The ground truth for the file.
        """
        ############################################################################################################
        ### Compute the metadata correctness for the coordinates.
        ############################################################################################################
        extracted_coordinates = self.metadata.coordinates
        ground_truth_coordinates = metadata_ground_truth.get("coordinates")

        if extracted_coordinates is not None and ground_truth_coordinates is not None:
            if extracted_coordinates.east.coordinate_value > 2e6 and ground_truth_coordinates["E"] < 2e6:
                ground_truth_east = int(ground_truth_coordinates["E"]) + 2e6
                ground_truth_north = int(ground_truth_coordinates["N"]) + 1e6
            elif extracted_coordinates.east.coordinate_value < 2e6 and ground_truth_coordinates["E"] > 2e6:
                ground_truth_east = int(ground_truth_coordinates["E"]) - 2e6
                ground_truth_north = int(ground_truth_coordinates["N"]) - 1e6
            else:
                ground_truth_east = int(ground_truth_coordinates["E"])
                ground_truth_north = int(ground_truth_coordinates["N"])

            if (math.isclose(int(extracted_coordinates.east.coordinate_value), ground_truth_east, abs_tol=2)) and (
                math.isclose(int(extracted_coordinates.north.coordinate_value), ground_truth_north, abs_tol=2)
            ):
                self.metadata_is_correct["coordinates"] = Metrics(tp=1, fp=0, fn=0)
            else:
                self.metadata_is_correct["coordinates"] = Metrics(tp=0, fp=1, fn=1)
        else:
            self.metadata_is_correct["coordinates"] = Metrics(
                tp=0,
                fp=1 if extracted_coordinates is not None else 0,
                fn=1 if ground_truth_coordinates is not None else 0,
            )

        ############################################################################################################
        ### Compute the metadata correctness for the elevation.
        ############################################################################################################
        extracted_elevation = None if self.metadata.elevation is None else self.metadata.elevation.elevation
        ground_truth_elevation = metadata_ground_truth.get("reference_elevation")

        if extracted_elevation is not None and ground_truth_elevation is not None:
            if math.isclose(extracted_elevation, ground_truth_elevation, abs_tol=0.1):
                self.metadata_is_correct["elevation"] = Metrics(tp=1, fp=0, fn=0)
            else:
                self.metadata_is_correct["elevation"] = Metrics(tp=0, fp=1, fn=1)
        else:
            self.metadata_is_correct["elevation"] = Metrics(
                tp=0, fp=1 if extracted_elevation is not None else 0, fn=1 if ground_truth_elevation is not None else 0
            )

    @staticmethod
<<<<<<< HEAD
    def count_against_ground_truth(values: list, ground_truth: list) -> dict:
        """Count the number of true positives, false positives and false negatives.

        Args:
            values (list): The values to count.
            ground_truth (list): The ground truth values.

        Returns:
            dict: The number of true positives, false positives and false negatives.
        """
=======
    def count_against_ground_truth(values: list, ground_truth: list) -> Metrics:
>>>>>>> ee065a48
        # Counter deals with duplicates when doing intersection
        values_counter = Counter(values)
        ground_truth_counter = Counter(ground_truth)

        tp = (values_counter & ground_truth_counter).total()  # size of intersection
        return Metrics(tp=tp, fp=len(values) - tp, fn=len(ground_truth) - tp)

    def evaluate_groundwater(self, groundwater_ground_truth: list):
        """Evaluate the groundwater information of the file against the ground truth.

        Args:
            groundwater_ground_truth (list): The ground truth for the file.
        """
        ############################################################################################################
        ### Compute the metadata correctness for the groundwater information.
        ############################################################################################################
        gt_groundwater = [
            GroundwaterInformation.from_json_values(
                depth=json_gt_data["depth"],
                date=json_gt_data["date"],
                elevation=json_gt_data["elevation"],
            )
            for json_gt_data in groundwater_ground_truth
        ]

        self.groundwater_is_correct["groundwater"] = self.count_against_ground_truth(
            [
                (
                    entry.groundwater.depth,
                    entry.groundwater.format_date(),
                    entry.groundwater.elevation,
                )
                for entry in self.groundwater_entries
            ],
            [(entry.depth, entry.format_date(), entry.elevation) for entry in gt_groundwater],
        )
        self.groundwater_is_correct["groundwater_depth"] = self.count_against_ground_truth(
            [entry.groundwater.depth for entry in self.groundwater_entries],
            [entry.depth for entry in gt_groundwater],
        )
        self.groundwater_is_correct["groundwater_elevation"] = self.count_against_ground_truth(
            [entry.groundwater.elevation for entry in self.groundwater_entries],
            [entry.elevation for entry in gt_groundwater],
        )
        self.groundwater_is_correct["groundwater_date"] = self.count_against_ground_truth(
            [entry.groundwater.date for entry in self.groundwater_entries],
            [entry.date for entry in gt_groundwater],
        )

    @staticmethod
    def _find_matching_layer(
        layer: LayerPrediction, unmatched_layers: list[dict]
    ) -> tuple[dict, bool] | tuple[None, None]:
        """Find the matching layer in the ground truth.

        Args:
            layer (LayerPrediction): The layer to match.
            unmatched_layers (list[dict]): The layers from the ground truth that were not yet matched during the
                                           current evaluation.

        Returns:
            tuple[dict, bool] | tuple[None, None]: The matching layer and a boolean indicating if the depth interval
                                is correct. None if no match was found.
        """
        parsed_text = parse_text(layer.material_description.text)
        possible_matches = [
            ground_truth_layer
            for ground_truth_layer in unmatched_layers
            if Levenshtein.ratio(parsed_text, ground_truth_layer["material_description"]) > 0.9
        ]

        if not possible_matches:
            return None, None

        for possible_match in possible_matches:
            start = possible_match["depth_interval"]["start"]
            end = possible_match["depth_interval"]["end"]

            if layer.depth_interval is None:
                pass

            elif (
                start == 0 and layer.depth_interval.start is None and end == layer.depth_interval.end.value
            ):  # If not specified differently, we start at 0.
                unmatched_layers.remove(possible_match)
                return possible_match, True

            elif (  # noqa: SIM102
                layer.depth_interval.start is not None and layer.depth_interval.end is not None
            ):  # In all other cases we do not allow a None value.
                if start == layer.depth_interval.start.value and end == layer.depth_interval.end.value:
                    unmatched_layers.remove(possible_match)
                    return possible_match, True

        match = max(possible_matches, key=lambda x: Levenshtein.ratio(parsed_text, x["material_description"]))
        unmatched_layers.remove(match)
        return match, False


def _create_textblock_object(lines: dict) -> TextBlock:
    lines = [TextLine([TextWord(**line)]) for line in lines]
    return TextBlock(lines)<|MERGE_RESOLUTION|>--- conflicted
+++ resolved
@@ -258,8 +258,7 @@
             )
 
     @staticmethod
-<<<<<<< HEAD
-    def count_against_ground_truth(values: list, ground_truth: list) -> dict:
+    def count_against_ground_truth(values: list, ground_truth: list) -> Metrics:
         """Count the number of true positives, false positives and false negatives.
 
         Args:
@@ -269,9 +268,6 @@
         Returns:
             dict: The number of true positives, false positives and false negatives.
         """
-=======
-    def count_against_ground_truth(values: list, ground_truth: list) -> Metrics:
->>>>>>> ee065a48
         # Counter deals with duplicates when doing intersection
         values_counter = Counter(values)
         ground_truth_counter = Counter(ground_truth)
