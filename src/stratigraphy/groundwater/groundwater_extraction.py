"""This module contains the GroundwaterLevelExtractor class."""

import abc
import logging
from dataclasses import dataclass
from datetime import date, datetime

import fitz
import numpy as np
<<<<<<< HEAD
from stratigraphy.data_extractor.data_extractor import DataExtractor
=======
from stratigraphy.data_extractor.data_extractor import DataExtractor, ExtractedFeature
>>>>>>> c8a07c67
from stratigraphy.groundwater.utility import extract_date, extract_depth, extract_elevation
from stratigraphy.util.line import TextLine

logger = logging.getLogger(__name__)


DATE_FORMAT = "%Y-%m-%d"
MAX_DEPTH = 200  # Maximum depth of the groundwater in meters - Otherwise, depth might be confused with
# elevation from the extraction algorithm.
# TODO: One could use the depth column to find the maximal depth of the borehole and use this as a threshold.


@dataclass
class GroundwaterInformation(metaclass=abc.ABCMeta):
    """Abstract class for Groundwater Information."""

    depth: float  # Depth of the groundwater relative to the surface
    measurement_date: date | None = (
        None  # Date of the groundwater measurement, if several dates
        # are present, the date of the document the last measurement is taken
    )
    elevation: float | None = None  # Elevation of the groundwater relative to the mean sea level

    def is_valid(self) -> bool:
        """Checks if the information is valid.

        Returns:
            bool: True if the information is valid, otherwise False.
        """
        return self.depth > 0

    def __str__(self) -> str:
        """Converts the object to a string.

        Returns:
            str: The object as a string.
        """
        return (
            f"GroundwaterInformation("
            f"measurement_date={self.format_measurement_date()}, "
            f"depth={self.depth}, "
            f"elevation={self.elevation})"
        )

    @staticmethod
    def from_json_values(depth: float | None, measurement_date: str | None, elevation: float | None):
        if measurement_date is not None and measurement_date != "":
            # convert to datetime object
            measurement_date = datetime.strptime(measurement_date, DATE_FORMAT).date()
        else:
            measurement_date = None

        return GroundwaterInformation(depth=depth, measurement_date=measurement_date, elevation=elevation)

    def format_measurement_date(self) -> str | None:
        if self.measurement_date is not None:
            return self.measurement_date.strftime(DATE_FORMAT)
        else:
            return None


@dataclass(kw_only=True)
class GroundwaterInformationOnPage(ExtractedFeature):
    """Abstract class for Groundwater Information."""

    groundwater: GroundwaterInformation

    def is_valid(self) -> bool:
        """Checks if the information is valid.

        Returns:
            bool: True if the information is valid, otherwise False.
        """
        return self.groundwater > 0

    def to_dict(self) -> dict:
        """Converts the object to a dictionary.

        Returns:
            dict: The object as a dictionary.
        """
        return {
            "measurement_date": self.groundwater.format_measurement_date(),
            "depth": self.groundwater.depth,
            "elevation": self.groundwater.elevation,
            "page": self.page if self.page else None,
            "rect": [self.rect.x0, self.rect.y0, self.rect.x1, self.rect.y1] if self.rect else None,
        }

    @staticmethod
    def from_json_values(
        measurement_date: str | None, depth: float | None, elevation: float | None, page: int, rect: list[float]
    ):
        """Converts the object from a dictionary.

        Args:
            measurement_date (str | None): The measurement date of the groundwater.
            depth (float | None): The depth of the groundwater.
            elevation (float | None): The elevation of the groundwater.
            page (int): The page number of the PDF document.
            rect (list[float]): The rectangle that contains the extracted information.

        Returns:
            GroundwaterInformationOnPage: The object created from the dictionary.
        """
        return GroundwaterInformationOnPage(
            groundwater=GroundwaterInformation.from_json_values(
                depth=depth, measurement_date=measurement_date, elevation=elevation
            ),
            page=page,
            rect=fitz.Rect(rect),
        )


class GroundwaterLevelExtractor(DataExtractor):
    """Extracts coordinates from a PDF document."""

<<<<<<< HEAD
=======
    feature_name = "groundwater"

>>>>>>> c8a07c67
    def get_feature_near_key(
        self, lines: list[TextLine], page: int, page_width: float
    ) -> list[GroundwaterInformationOnPage]:
        """Find coordinates from text lines that are close to an explicit "groundwater" label.

        Also apply some preprocessing to the text of those text lines, to deal with some common (OCR) errors.

        Args:
            lines (list[TextLine]): all the lines of text to search in
            page (int): the page number (1-based) of the PDF document
            page_width (float): the width of the current page (in points / PyMuPDF coordinates)

        Returns:
            list[GroundwaterInformationOnPage]: all found groundwater information
        """
        # find the key that indicates the groundwater information
        groundwater_key_lines = self.find_feature_key(lines)
        if groundwater_key_lines is None:
            return []

        extracted_groundwater_list = []

        for groundwater_key_line in groundwater_key_lines:
            # find the lines of the text that are close to an identified groundwater key.
            key_rect = groundwater_key_line.rect
            # look for groundwater related values to the right and/or immediately below the key
            groundwater_info_search_rect = fitz.Rect(
                max(0, key_rect.x0 - 2.0 * key_rect.width), key_rect.y0, page_width, key_rect.y1 + 3 * key_rect.height
            )
            groundwater_info_lines = [line for line in lines if line.rect.intersects(groundwater_info_search_rect)]

            def preprocess(value: str) -> str:
                value = value.replace(",", ".")
                value = value.replace("'", ".")
                value = value.replace("o", "0")
                value = value.replace("\n", " ")
                value = value.replace("ü", "u")
                return value

            # makes sure the line with the key is included first in the extracted information and the duplicate removed
            groundwater_info_lines.insert(0, groundwater_key_line)
            groundwater_info_lines = list(dict.fromkeys(groundwater_info_lines))

            # sort the lines by their proximity to the key line center, compute the distance to the key line center
            key_center = (key_rect.x0 + key_rect.x1) / 2
            groundwater_info_lines.sort(key=lambda line: abs((line.rect.x0 + line.rect.x1) / 2 - key_center))

            try:
                extracted_gw = self.get_groundwater_info_from_lines(groundwater_info_lines, page, preprocess)
                if extracted_gw.groundwater.depth:
                    extracted_groundwater_list.append(extracted_gw)
            except ValueError as error:
                logger.warning("ValueError: %s", error)
                logger.warning("Could not extract groundwater information from the lines near the key.")

        return extracted_groundwater_list

    def get_groundwater_info_from_lines(
        self, lines: list[TextLine], page: int, preprocess: lambda x: x
    ) -> GroundwaterInformationOnPage:
        """Extracts the groundwater information from a list of text lines.

        Args:
            lines (list[TextLine]): the lines of text to extract the groundwater information from
            page (int): the page number (1-based) of the PDF document
            preprocess (callable[[str], str]): a function to preprocess the text of the lines
        Returns:
            GroundwaterInformationOnPage: the extracted groundwater information
        """
        datetime_date: date | None = None
        depth: float | None = None
        elevation: float | None = None

        matched_lines_rect = []

        for idx, line in enumerate(lines):
            text = preprocess(line.text)

            # The first line is the keyword line that contains the groundwater keyword
            if idx == 0:
                # Check if the keyword line contains the date, depth, and elevation, extract them
                extracted_date, extracted_date_str = extract_date(text)
                if extracted_date_str:
                    text = text.replace(extracted_date_str, "").strip()
                    datetime_date = extracted_date

                depth = extract_depth(text, MAX_DEPTH)
                if depth:
                    text = text.replace(str(depth), "").strip()

                elevation = extract_elevation(text)

                # Pattern for matching depth (e.g., "1,48 m u.T.")
                matched_lines_rect.append(line.rect)
            else:
                # Pattern for matching date
                if not datetime_date:
                    extracted_date, extracted_date_str = extract_date(text)
                    if extracted_date_str:
                        text = text.replace(extracted_date_str, "").strip()
                        datetime_date = extracted_date

                # Pattern for matching depth (e.g., "1,48 m u.T.")
                if not depth:
                    depth = extract_depth(text, MAX_DEPTH)
                    if depth:
                        matched_lines_rect.append(line.rect)
                        text = text.replace(str(depth), "").strip()

                # Pattern for matching elevation (e.g., "457,69 m U.M.")
                if not elevation:
                    elevation = extract_elevation(text)
                    if elevation:
                        matched_lines_rect.append(line.rect)

            # If all required data is found, break early
            if datetime_date and depth and elevation:
                break

        # Get the union of all matched lines' rectangles
        if len(matched_lines_rect) > 0:
            # make sure the rectangles are unique - As some lines can contain both date and depth
            unique_matched_lines_rect = []
            for rect in matched_lines_rect:
                if rect not in unique_matched_lines_rect:
                    unique_matched_lines_rect.append(rect)

            rect_array = np.array(unique_matched_lines_rect)
            x0 = rect_array[:, 0].min()
            y0 = rect_array[:, 1].min()
            x1 = rect_array[:, 2].max()
            y1 = rect_array[:, 3].max()
            rect_union = fitz.Rect(x0, y0, x1, y1)
        else:
            rect_union = None

        # Return the populated data class if all values are found
        # if date and depth and elevation:
        #   # TODO: Make sure the elevation is extracted to add it here
        # if date and depth:  # elevation is optional
        #   # TODO: IF the date is not provided for the groundwater (most of the time because there was only one
        # drilling date - chose the date of the document. Date needs to be extracted from the document separately)
        if depth:
            return GroundwaterInformationOnPage(
                groundwater=GroundwaterInformation(depth=depth, measurement_date=datetime_date, elevation=elevation),
                rect=rect_union,
                page=page,
            )
        else:
<<<<<<< HEAD
            raise ValueError("Could not extract all required information from the lines provided.")
=======
            raise ValueError("Could not extract all required information from the lines provided.")

    def extract_data(self) -> list[GroundwaterInformationOnPage] | None:
        """Extracts the groundwater information from a borehole profile.

        Processes the borehole profile page by page and tries to find the coordinates in the respective text of the
        page.
        Algorithm description:
            1. if that gives no results, search for coordinates close to an explicit "groundwater" label (e.g. "Gswp")

        Returns:
            list[GroundwaterInformationOnPage] | None: the extracted coordinates (if any)
        """
        for page in self.doc:
            lines = extract_text_lines(page)
            page_number = page.number + 1  # page.number is 0-based

            found_groundwater = (
                self.get_feature_near_key(lines, page_number, page.rect.width)
                # or XXXX # Add other techniques here
            )

            if found_groundwater:
                groundwater_output = ", ".join([str(entry.groundwater) for entry in found_groundwater])
                logger.info("Found groundwater information on page %s: %s", page_number, groundwater_output)
                return found_groundwater

        logger.info("No groundwater found in this borehole profile.")
        return None
>>>>>>> c8a07c67
<|MERGE_RESOLUTION|>--- conflicted
+++ resolved
@@ -7,12 +7,9 @@
 
 import fitz
 import numpy as np
-<<<<<<< HEAD
-from stratigraphy.data_extractor.data_extractor import DataExtractor
-=======
 from stratigraphy.data_extractor.data_extractor import DataExtractor, ExtractedFeature
->>>>>>> c8a07c67
 from stratigraphy.groundwater.utility import extract_date, extract_depth, extract_elevation
+from stratigraphy.util.extract_text import extract_text_lines
 from stratigraphy.util.line import TextLine
 
 logger = logging.getLogger(__name__)
@@ -129,11 +126,8 @@
 class GroundwaterLevelExtractor(DataExtractor):
     """Extracts coordinates from a PDF document."""
 
-<<<<<<< HEAD
-=======
     feature_name = "groundwater"
 
->>>>>>> c8a07c67
     def get_feature_near_key(
         self, lines: list[TextLine], page: int, page_width: float
     ) -> list[GroundwaterInformationOnPage]:
@@ -283,9 +277,6 @@
                 page=page,
             )
         else:
-<<<<<<< HEAD
-            raise ValueError("Could not extract all required information from the lines provided.")
-=======
             raise ValueError("Could not extract all required information from the lines provided.")
 
     def extract_data(self) -> list[GroundwaterInformationOnPage] | None:
@@ -314,5 +305,4 @@
                 return found_groundwater
 
         logger.info("No groundwater found in this borehole profile.")
-        return None
->>>>>>> c8a07c67
+        return None