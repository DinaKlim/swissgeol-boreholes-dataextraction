--- conflicted
+++ resolved
@@ -3,7 +3,6 @@
 left_line_length_threshold: 7
 
 material_description:
-<<<<<<< HEAD
   including_expressions:
     - sand
     - silt
@@ -21,6 +20,7 @@
     - beton
     - kreide
     - mergel
+    - kernmaterial
     - dito
   excluding_expressions:
     - herr
@@ -51,22 +51,3 @@
     - auffüllung
     - schwarzbelag-stücke
     - befestigung/belag
-=======
-  - sand
-  - silt
-  - kies
-  - asphalt
-  - humus
-  - braun
-  - grau
-  - weich
-  - hart
-  - wurzel
-  - belag
-  - stein
-  - beige
-  - beton
-  - kreide
-  - mergel
-  - kernmaterial
->>>>>>> e639b5a4
